--- conflicted
+++ resolved
@@ -26,19 +26,6 @@
 
 
 class Regioinvent:
-<<<<<<< HEAD
-    def __init__(self, trade_database_path, regiopremise_database_name, bw_project_name, premise_database_name,
-                 regionalized_elementary_flows=True, cutoff=0.99):
-        """
-        :param trade_database_path:         [str] the path to the trade database, the latter should be downloaded from Zenodo:
-                                            https://doi.org/10.5281/zenodo.11583815
-        :param regiopremise_database_name:   [str] the name to be given to the created regionalized ecoinvent database
-        :param bw_project_name:             [str] the name of a brightway2 project containing an ecoinvent database
-        :param premise_database_name:     [str] the name of the ecoinvent database within the brightway2 project
-        :param regionalized_elementary_flows: [boolean] should elementary flows be regionalized or not?
-        :param cutoff:                      [float] cut-off up to which countries will be covered as separate geographies (not in RoW).
-                                            A higher cut-off means a bigger resulting database (careful it's not linear)
-=======
     def __init__(self, bw_project_name, premise_database_name, ecoinvent_database_name, ecoinvent_version):
         """
         :param bw_project_name:         [str] the name of a brightway2 project containing an ecoinvent database.
@@ -46,7 +33,6 @@
         :param ecoinvent_database_name: [str] the name of the ecoinvent database within the brightway2 project.
         :param ecoinvent_version:       [str] the version of the ecoinvent database within the brightway2 project,
                                             values can be "3.9", "3.9.1", "3.10" or "3.10.1".
->>>>>>> 55d8af13
         """
 
         # set up logging tool
@@ -70,11 +56,6 @@
             raise KeyError("The ecoinvent database name passed does not match with the existing databases within the brightway project.")
 
         # set up necessary variables
-<<<<<<< HEAD
-        self.regioinvent_database_name = regiopremise_database_name
-        self.ecoinvent_database_name = premise_database_name
-        self.name_ei_with_regionalized_biosphere = premise_database_name + ' regionalized'
-=======
         self.premise_database_name = premise_database_name
         self.ecoinvent_database_name = ecoinvent_database_name
         self.name_ei_with_regionalized_biosphere = premise_database_name + ' regionalized'
@@ -86,7 +67,6 @@
         elif ecoinvent_version in ["3.10", "3.10.1"]:
             self.ecoinvent_version = '3.10'
         # name is fixed
->>>>>>> 55d8af13
         self.name_spatialized_biosphere = 'biosphere3_spatialized_flows'
         # parameter useful only for article
         self.regio_bio = True
@@ -581,19 +561,6 @@
                 # change database
                 regio_process['database'] = self.regioinvent_database_name
                 # add comment
-<<<<<<< HEAD
-                regio_process['comment'] = f'This process is a regionalized adaptation of the following process of the ecoinvent database: {activity} | {product} | {region}. No amount values were modified in the regionalization process, only their origin.'
-                # update production exchange
-                for k in range(len(regio_process['exchanges'])):
-                    if regio_process['exchanges'][k]['type'] == 'production':
-                        regio_process['exchanges'][k]['code'] = regio_process['code']
-                        regio_process['exchanges'][k]['database'] = regio_process['database']
-                        regio_process['exchanges'][k]['location'] = regio_process['location']
-                        regio_process['exchanges'][k]['input'] = (regio_process['database'], regio_process['code'])
-                        break
-
-                # input the regionalized process into the global production market
-=======
                 regio_process['comment'] = f'This process is a regionalized adaptation of the following process of the ecoinvent database: {activity} | {product} | {region}. No amount values were modified in the regionalization process, only the origin of the flows.'
                 # update production exchange
                 [i for i in regio_process['exchanges'] if i['type'] == 'production'][0]['code'] = regio_process['code']
@@ -601,7 +568,6 @@
                 [i for i in regio_process['exchanges'] if i['type'] == 'production'][0]['location'] = regio_process['location']
                 [i for i in regio_process['exchanges'] if i['type'] == 'production'][0]['input'] = (regio_process['database'], regio_process['code'])
                 # put the regionalized process' share into the global export market
->>>>>>> 55d8af13
                 global_market_activity['exchanges'].append(
                     {"amount": exporters.loc[export_country] * self.distribution_technologies[product][activity],
                      "type": "technosphere",
@@ -1379,27 +1345,6 @@
                     heat_exchanges[exc['name'], exc['location']] = exc['amount']
 
             # special case for some Quebec heat flows
-<<<<<<< HEAD
-            # if export_country == 'CA' and heat_flow != 'heat, central or small-scale, other than natural gas':
-            if self.name_ei_with_regionalized_biosphere in bw2.databases:
-                global_heat_process = ws.get_one(self.ei_wurst,
-                                                 ws.equals("reference product", heat_flow),
-                                                 ws.equals("location", 'GLO'),
-                                                 ws.equals("database", self.name_ei_with_regionalized_biosphere),
-                                                 ws.either(ws.contains("name", "market for"),
-                                                           ws.contains("name", "market group for")))
-            else:
-                global_heat_process = ws.get_one(self.ei_wurst,
-                                                 ws.equals("reference product", heat_flow),
-                                                 ws.equals("location", 'GLO'),
-                                                 ws.equals("database", self.ecoinvent_database_name),
-                                                 ws.either(ws.contains("name", "market for"),
-                                                           ws.contains("name", "market group for")))
-
-            heat_exchanges = {k: v * [i['amount'] for i in global_heat_process['exchanges'] if
-                                      (i['location'] == 'RoW') | (i['location'] == 'World')][0]
-                              for k, v in heat_exchanges.items()}
-=======
             if export_country == 'CA' and heat_flow != 'heat, central or small-scale, other than natural gas':
                 if self.name_ei_with_regionalized_biosphere in bw2.databases:
                     global_heat_process = ws.get_one(self.ei_wurst,
@@ -1419,7 +1364,6 @@
                 heat_exchanges = {k: v * [i['amount'] for i in global_heat_process['exchanges'] if
                                           (i['location'] == 'RoW') | (i['location'] == 'World')][0]
                                   for k, v in heat_exchanges.items()}
->>>>>>> 55d8af13
                 # heat_exchanges[
                 #     ([i for i in global_heat_process['exchanges'] if i['location'] == 'CA-QC'][0]['name'], 'CA-QC')] = (
                 #     [i for i in global_heat_process['exchanges'] if i['location'] == 'CA-QC'][0]['amount'])
