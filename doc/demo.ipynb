--- conflicted
+++ resolved
@@ -4,7 +4,9 @@
    "cell_type": "markdown",
    "id": "e85848dd-c2ef-4061-88b5-0208ec790985",
    "metadata": {},
-   "source": "# How to use Regiopremise"
+   "source": [
+    "# How to use regioinvent"
+   ]
   },
   {
    "cell_type": "markdown",
@@ -13,66 +15,24 @@
    "source": [
     "Note that running this entire notebook will take you around 2 to 3 hours.\n",
     "\n",
-<<<<<<< HEAD
-    "To be able to use Regiopremise, we will need:\n",
-    "- to install the brightway2 Python library (brightway2 and NOT brightway2.5)\n",
-    "- a brightway project within which there is an ecoinvent database with the version 3.9.1 cut-off (only supported version so far)\n",
-    "- to download the trade database stored here: https://doi.org/10.5281/zenodo.13146833 Make sure to take the \"treated\" database where UN COMTRADE data was refined"
-=======
     "To be able to use regioinvent, you will need:\n",
     "- to install the brightway2 Python library (brightway2 and NOT brightway2.5), easier is to get it through activity-browser: https://github.com/LCA-ActivityBrowser/activity-browser\n",
     "- a brightway project within which there is an ecoinvent database with either the version 3.9.1/3.10 cutoff\n",
     "- to download the trade database stored here: https://doi.org/10.5281/zenodo.11583814"
->>>>>>> 55d8af13
-   ]
-  },
-  {
-   "metadata": {
-    "ExecuteTime": {
-<<<<<<< HEAD
-     "end_time": "2024-10-31T21:49:05.731114Z",
-     "start_time": "2024-10-31T21:49:05.702273Z"
-    }
-   },
-   "cell_type": "code",
-   "source": "path = 'path_to_your_regiopremise_project'",
-   "id": "ea08a6aad67a6bd4",
-   "outputs": [],
-   "execution_count": 1
-  },
-  {
-   "cell_type": "code",
-   "id": "01366db1-cbce-449b-839e-dbcc07ad2a28",
-   "metadata": {
-    "ExecuteTime": {
-     "end_time": "2024-10-31T21:49:20.374108Z",
-     "start_time": "2024-10-31T21:49:07.416884Z"
-    }
-   },
-=======
+   ]
+  },
+  {
+   "metadata": {
+    "ExecuteTime": {
      "end_time": "2025-02-07T18:45:17.515202Z",
      "start_time": "2025-02-07T18:44:58.240793Z"
     }
    },
    "cell_type": "code",
->>>>>>> 55d8af13
    "source": [
     "import pandas as pd\n",
     "import numpy as np\n",
     "import sys\n",
-<<<<<<< HEAD
-    "sys.path.append(path)\n",
-    "import regioinvent"
-   ],
-   "outputs": [],
-   "execution_count": 2
-  },
-  {
-   "metadata": {},
-   "cell_type": "markdown",
-   "source": "## Creation of a premise database with spatialized biosphere flows",
-   "id": "f3e731eb44c29ec3"
-=======
     "# change the path here to wherever you stored the Regioinvent Python package\n",
     "sys.path.append(r'C:\\Users\\matth\\PycharmProjects\\Regiopremise')\n",
     "import regioinvent"
@@ -80,27 +40,16 @@
    "id": "01366db1-cbce-449b-839e-dbcc07ad2a28",
    "outputs": [],
    "execution_count": 2
->>>>>>> 55d8af13
   },
   {
    "cell_type": "markdown",
    "id": "7af64753-f347-47c8-a7c6-1566f2a33388",
    "metadata": {},
    "source": [
-<<<<<<< HEAD
-    "The initialization of the Regioinvent class requires the following arguments:\n",
-    "- the path to the trade database\n",
-    "- the name you want to to give to the resulting regionalized ecoinvent database created\n",
-    "- the name of your brightway2 project\n",
-    "- the name of the premise database in your brightway2 project\n",
-    "- a boolean if you wish to regionalize elementary flows or not (True by default)\n",
-    "- a cutoff value to determine how \"deep\" regionalization should go. 0.99 cutoff leads to a ~185,000 processes database. Should not try to go higher than 0.99, code might bug as processes with new regions might show up, for which no mapping might have been done."
-=======
     "The initialization of the Regioinvent class requires 3 arguments:\n",
     "- the name of the brightway2 project where you store ecoinvent and where regioinvent will be added\n",
     "- the name you gave your ecoinvent database within your brightway2 project\n",
     "- the version of the ecoinvent database ('3.9.1' or '3.10')"
->>>>>>> 55d8af13
    ]
   },
   {
@@ -111,145 +60,11 @@
     }
    },
    "cell_type": "code",
-<<<<<<< HEAD
-   "id": "60067ead-0ea4-4385-b676-8893c6285288",
-   "metadata": {
-    "ExecuteTime": {
-     "end_time": "2024-10-31T21:57:00.715273Z",
-     "start_time": "2024-10-31T21:49:30.138880Z"
-    }
-   },
-   "source": [
-    "regio = regioinvent.Regioinvent(\n",
-    "    trade_database_path=f'{path}/trade_data_treated.db',\n",
-    "    regiopremise_database_name='Regiopremise', # not used while the rest of the notebook is WIP\n",
-    "    bw_project_name='ecoinvent3.9.1',\n",
-    "    premise_database_name='ecoinvent_cutoff_3.9.1_image_SSP2-Base_2020',\n",
-    "    regionalized_elementary_flows=True,\n",
-    "    cutoff=0.99\n",
-    ")"
-   ],
-   "outputs": [
-    {
-     "name": "stderr",
-     "output_type": "stream",
-     "text": [
-      "2024-10-31 17:49:30,330 - Regioinvent - INFO - Extracting ecoinvent to wurst...\n"
-     ]
-    },
-    {
-     "name": "stdout",
-     "output_type": "stream",
-     "text": [
-      "Getting activity data\n"
-     ]
-    },
-    {
-     "name": "stderr",
-     "output_type": "stream",
-     "text": [
-      "100%|██████████| 32527/32527 [00:00<00:00, 70149.49it/s] \n"
-     ]
-    },
-    {
-     "name": "stdout",
-     "output_type": "stream",
-     "text": [
-      "Adding exchange data to activities\n"
-     ]
-    },
-    {
-     "name": "stderr",
-     "output_type": "stream",
-     "text": [
-      "100%|██████████| 930582/930582 [00:47<00:00, 19671.32it/s]\n"
-     ]
-    },
-    {
-     "name": "stdout",
-     "output_type": "stream",
-     "text": [
-      "Filling out exchange data\n"
-     ]
-    },
-    {
-     "name": "stderr",
-     "output_type": "stream",
-     "text": [
-      "100%|██████████| 32527/32527 [00:05<00:00, 5904.93it/s] \n",
-      "2024-10-31 17:50:38,748 - Regioinvent - INFO - Regionalizing the biosphere inputs of the original ecoinvent database...\n",
-      "Writing activities to SQLite3 database:\n",
-      "0% [##############################] 100% | ETA: 00:00:00\n",
-      "Total time elapsed: 00:01:07\n"
-     ]
-    },
-    {
-     "name": "stdout",
-     "output_type": "stream",
-     "text": [
-      "Title: Writing activities to SQLite3 database:\n",
-      "  Started: 10/31/2024 17:51:26\n",
-      "  Finished: 10/31/2024 17:52:33\n",
-      "  Total time elapsed: 00:01:07\n",
-      "  CPU %: 47.50\n",
-      "  Memory %: 28.14\n"
-     ]
-    },
-    {
-     "ename": "AttributeError",
-     "evalue": "`np.NaN` was removed in the NumPy 2.0 release. Use `np.nan` instead.",
-     "output_type": "error",
-     "traceback": [
-      "\u001B[1;31m---------------------------------------------------------------------------\u001B[0m",
-      "\u001B[1;31mAttributeError\u001B[0m                            Traceback (most recent call last)",
-      "Cell \u001B[1;32mIn[3], line 1\u001B[0m\n\u001B[1;32m----> 1\u001B[0m regio \u001B[38;5;241m=\u001B[39m \u001B[43mregioinvent\u001B[49m\u001B[38;5;241;43m.\u001B[39;49m\u001B[43mRegioinvent\u001B[49m\u001B[43m(\u001B[49m\n\u001B[0;32m      2\u001B[0m \u001B[43m    \u001B[49m\u001B[43mtrade_database_path\u001B[49m\u001B[38;5;241;43m=\u001B[39;49m\u001B[38;5;124;43mf\u001B[39;49m\u001B[38;5;124;43m'\u001B[39;49m\u001B[38;5;132;43;01m{\u001B[39;49;00m\u001B[43mpath\u001B[49m\u001B[38;5;132;43;01m}\u001B[39;49;00m\u001B[38;5;124;43m/trade_data_treated.db\u001B[39;49m\u001B[38;5;124;43m'\u001B[39;49m\u001B[43m,\u001B[49m\n\u001B[0;32m      3\u001B[0m \u001B[43m    \u001B[49m\u001B[43mregiopremise_database_name\u001B[49m\u001B[38;5;241;43m=\u001B[39;49m\u001B[38;5;124;43m'\u001B[39;49m\u001B[38;5;124;43mRegiopremise\u001B[39;49m\u001B[38;5;124;43m'\u001B[39;49m\u001B[43m,\u001B[49m\u001B[43m \u001B[49m\u001B[38;5;66;43;03m# not used while the rest of the notebook is WIP\u001B[39;49;00m\n\u001B[0;32m      4\u001B[0m \u001B[43m    \u001B[49m\u001B[43mbw_project_name\u001B[49m\u001B[38;5;241;43m=\u001B[39;49m\u001B[38;5;124;43m'\u001B[39;49m\u001B[38;5;124;43mecoinvent3.9.1A\u001B[39;49m\u001B[38;5;124;43m'\u001B[39;49m\u001B[43m,\u001B[49m\n\u001B[0;32m      5\u001B[0m \u001B[43m    \u001B[49m\u001B[43mpremise_database_name\u001B[49m\u001B[38;5;241;43m=\u001B[39;49m\u001B[38;5;124;43m'\u001B[39;49m\u001B[38;5;124;43mecoinvent_cutoff_3.9.1_image_SSP2-Base_2020\u001B[39;49m\u001B[38;5;124;43m'\u001B[39;49m\u001B[43m,\u001B[49m\n\u001B[0;32m      6\u001B[0m \u001B[43m    \u001B[49m\u001B[43mregionalized_elementary_flows\u001B[49m\u001B[38;5;241;43m=\u001B[39;49m\u001B[38;5;28;43;01mTrue\u001B[39;49;00m\u001B[43m,\u001B[49m\n\u001B[0;32m      7\u001B[0m \u001B[43m    \u001B[49m\u001B[43mcutoff\u001B[49m\u001B[38;5;241;43m=\u001B[39;49m\u001B[38;5;241;43m0.99\u001B[39;49m\n\u001B[0;32m      8\u001B[0m \u001B[43m)\u001B[49m\n",
-      "File \u001B[1;32m~\\PycharmProjects\\Regiopremise\\regioinvent.py:177\u001B[0m, in \u001B[0;36mRegioinvent.__init__\u001B[1;34m(self, trade_database_path, regiopremise_database_name, bw_project_name, premise_database_name, regionalized_elementary_flows, cutoff)\u001B[0m\n\u001B[0;32m    175\u001B[0m     \u001B[38;5;28mself\u001B[39m\u001B[38;5;241m.\u001B[39mei_wurst \u001B[38;5;241m=\u001B[39m wurst\u001B[38;5;241m.\u001B[39mextract_brightway2_databases(\u001B[38;5;28mself\u001B[39m\u001B[38;5;241m.\u001B[39mecoinvent_database_name, add_identifiers\u001B[38;5;241m=\u001B[39m\u001B[38;5;28;01mTrue\u001B[39;00m)\n\u001B[0;32m    176\u001B[0m     \u001B[38;5;28mself\u001B[39m\u001B[38;5;241m.\u001B[39mei_in_dict \u001B[38;5;241m=\u001B[39m {(i[\u001B[38;5;124m'\u001B[39m\u001B[38;5;124mreference product\u001B[39m\u001B[38;5;124m'\u001B[39m], i[\u001B[38;5;124m'\u001B[39m\u001B[38;5;124mlocation\u001B[39m\u001B[38;5;124m'\u001B[39m], i[\u001B[38;5;124m'\u001B[39m\u001B[38;5;124mname\u001B[39m\u001B[38;5;124m'\u001B[39m]): i \u001B[38;5;28;01mfor\u001B[39;00m i \u001B[38;5;129;01min\u001B[39;00m \u001B[38;5;28mself\u001B[39m\u001B[38;5;241m.\u001B[39mei_wurst}\n\u001B[1;32m--> 177\u001B[0m     \u001B[38;5;28;43mself\u001B[39;49m\u001B[38;5;241;43m.\u001B[39;49m\u001B[43mcreate_ecoinvent_with_regionalized_biosphere_flows\u001B[49m\u001B[43m(\u001B[49m\u001B[43m)\u001B[49m\n\u001B[0;32m    178\u001B[0m \u001B[38;5;28;01melif\u001B[39;00m \u001B[38;5;28mself\u001B[39m\u001B[38;5;241m.\u001B[39mname_ei_with_regionalized_biosphere \u001B[38;5;129;01min\u001B[39;00m bw2\u001B[38;5;241m.\u001B[39mdatabases:\n\u001B[0;32m    179\u001B[0m     \u001B[38;5;28mself\u001B[39m\u001B[38;5;241m.\u001B[39mlogger\u001B[38;5;241m.\u001B[39minfo(\u001B[38;5;124m\"\u001B[39m\u001B[38;5;124mExtracting ecoinvent to wurst...\u001B[39m\u001B[38;5;124m\"\u001B[39m)\n",
-      "File \u001B[1;32m~\\PycharmProjects\\Regiopremise\\regioinvent.py:312\u001B[0m, in \u001B[0;36mRegioinvent.create_ecoinvent_with_regionalized_biosphere_flows\u001B[1;34m(self)\u001B[0m\n\u001B[0;32m    309\u001B[0m         \u001B[38;5;28;01mpass\u001B[39;00m\n\u001B[0;32m    311\u001B[0m \u001B[38;5;66;03m# write ecoinvent-regionalized database\u001B[39;00m\n\u001B[1;32m--> 312\u001B[0m \u001B[43mbw2\u001B[49m\u001B[38;5;241;43m.\u001B[39;49m\u001B[43mDatabase\u001B[49m\u001B[43m(\u001B[49m\u001B[38;5;28;43mself\u001B[39;49m\u001B[38;5;241;43m.\u001B[39;49m\u001B[43mname_ei_with_regionalized_biosphere\u001B[49m\u001B[43m)\u001B[49m\u001B[38;5;241;43m.\u001B[39;49m\u001B[43mwrite\u001B[49m\u001B[43m(\u001B[49m\u001B[38;5;28;43mself\u001B[39;49m\u001B[38;5;241;43m.\u001B[39;49m\u001B[43mei_regio_data\u001B[49m\u001B[43m)\u001B[49m\n",
-      "File \u001B[1;32m~\\PycharmProjects\\Regiopremise\\.venv\\Lib\\site-packages\\bw2data\\project.py:358\u001B[0m, in \u001B[0;36mwritable_project\u001B[1;34m(wrapped, instance, args, kwargs)\u001B[0m\n\u001B[0;32m    356\u001B[0m \u001B[38;5;28;01mif\u001B[39;00m projects\u001B[38;5;241m.\u001B[39mread_only:\n\u001B[0;32m    357\u001B[0m     \u001B[38;5;28;01mraise\u001B[39;00m ReadOnlyProject(READ_ONLY_PROJECT)\n\u001B[1;32m--> 358\u001B[0m \u001B[38;5;28;01mreturn\u001B[39;00m \u001B[43mwrapped\u001B[49m\u001B[43m(\u001B[49m\u001B[38;5;241;43m*\u001B[39;49m\u001B[43margs\u001B[49m\u001B[43m,\u001B[49m\u001B[43m \u001B[49m\u001B[38;5;241;43m*\u001B[39;49m\u001B[38;5;241;43m*\u001B[39;49m\u001B[43mkwargs\u001B[49m\u001B[43m)\u001B[49m\n",
-      "File \u001B[1;32m~\\PycharmProjects\\Regiopremise\\.venv\\Lib\\site-packages\\bw2data\\backends\\peewee\\database.py:269\u001B[0m, in \u001B[0;36mSQLiteBackend.write\u001B[1;34m(self, data, process)\u001B[0m\n\u001B[0;32m    266\u001B[0m \u001B[38;5;28mself\u001B[39m\u001B[38;5;241m.\u001B[39mmake_searchable(reset\u001B[38;5;241m=\u001B[39m\u001B[38;5;28;01mTrue\u001B[39;00m)\n\u001B[0;32m    268\u001B[0m \u001B[38;5;28;01mif\u001B[39;00m process:\n\u001B[1;32m--> 269\u001B[0m     \u001B[38;5;28;43mself\u001B[39;49m\u001B[38;5;241;43m.\u001B[39;49m\u001B[43mprocess\u001B[49m\u001B[43m(\u001B[49m\u001B[43m)\u001B[49m\n",
-      "File \u001B[1;32m~\\PycharmProjects\\Regiopremise\\.venv\\Lib\\site-packages\\bw2data\\backends\\peewee\\database.py:398\u001B[0m, in \u001B[0;36mSQLiteBackend.process\u001B[1;34m(self)\u001B[0m\n\u001B[0;32m    384\u001B[0m         \u001B[38;5;28;01mreturn\u001B[39;00m value\n\u001B[0;32m    386\u001B[0m \u001B[38;5;28;01mfor\u001B[39;00m index, row \u001B[38;5;129;01min\u001B[39;00m \u001B[38;5;28menumerate\u001B[39m(ActivityDataset\u001B[38;5;241m.\u001B[39mselect(\n\u001B[0;32m    387\u001B[0m         ActivityDataset\u001B[38;5;241m.\u001B[39mlocation,\n\u001B[0;32m    388\u001B[0m         ActivityDataset\u001B[38;5;241m.\u001B[39mcode\n\u001B[1;32m   (...)\u001B[0m\n\u001B[0;32m    391\u001B[0m         ActivityDataset\u001B[38;5;241m.\u001B[39mtype \u001B[38;5;241m==\u001B[39m \u001B[38;5;124m\"\u001B[39m\u001B[38;5;124mprocess\u001B[39m\u001B[38;5;124m\"\u001B[39m\n\u001B[0;32m    392\u001B[0m         )\u001B[38;5;241m.\u001B[39morder_by(ActivityDataset\u001B[38;5;241m.\u001B[39mcode)\u001B[38;5;241m.\u001B[39mdicts()):\n\u001B[0;32m    394\u001B[0m     arr[index] \u001B[38;5;241m=\u001B[39m (\n\u001B[0;32m    395\u001B[0m         mapping[(\u001B[38;5;28mself\u001B[39m\u001B[38;5;241m.\u001B[39mname, row[\u001B[38;5;124m'\u001B[39m\u001B[38;5;124mcode\u001B[39m\u001B[38;5;124m'\u001B[39m])],\n\u001B[0;32m    396\u001B[0m         geomapping[retupleize(row[\u001B[38;5;124m'\u001B[39m\u001B[38;5;124mlocation\u001B[39m\u001B[38;5;124m'\u001B[39m]) \u001B[38;5;129;01mor\u001B[39;00m config\u001B[38;5;241m.\u001B[39mglobal_location],\n\u001B[0;32m    397\u001B[0m         MAX_INT_32, MAX_INT_32,\n\u001B[1;32m--> 398\u001B[0m         \u001B[38;5;241m0\u001B[39m, \u001B[38;5;241m1\u001B[39m, \u001B[43mnp\u001B[49m\u001B[38;5;241;43m.\u001B[39;49m\u001B[43mNaN\u001B[49m, np\u001B[38;5;241m.\u001B[39mNaN, np\u001B[38;5;241m.\u001B[39mNaN, np\u001B[38;5;241m.\u001B[39mNaN, np\u001B[38;5;241m.\u001B[39mNaN, \u001B[38;5;28;01mFalse\u001B[39;00m\n\u001B[0;32m    399\u001B[0m     )\n\u001B[0;32m    401\u001B[0m arr\u001B[38;5;241m.\u001B[39msort(order\u001B[38;5;241m=\u001B[39m\u001B[38;5;28mself\u001B[39m\u001B[38;5;241m.\u001B[39mdtype_field_order(\n\u001B[0;32m    402\u001B[0m     \u001B[38;5;28mself\u001B[39m\u001B[38;5;241m.\u001B[39mdtype_fields_geomapping \u001B[38;5;241m+\u001B[39m \u001B[38;5;28mself\u001B[39m\u001B[38;5;241m.\u001B[39mbase_uncertainty_fields\n\u001B[0;32m    403\u001B[0m ))\n\u001B[0;32m    404\u001B[0m np\u001B[38;5;241m.\u001B[39msave(\u001B[38;5;28mself\u001B[39m\u001B[38;5;241m.\u001B[39mfilepath_geomapping(), arr, allow_pickle\u001B[38;5;241m=\u001B[39m\u001B[38;5;28;01mFalse\u001B[39;00m)\n",
-      "File \u001B[1;32m~\\PycharmProjects\\Regiopremise\\.venv\\Lib\\site-packages\\numpy\\__init__.py:414\u001B[0m, in \u001B[0;36m__getattr__\u001B[1;34m(attr)\u001B[0m\n\u001B[0;32m    411\u001B[0m     \u001B[38;5;28;01mraise\u001B[39;00m \u001B[38;5;167;01mAttributeError\u001B[39;00m(__former_attrs__[attr], name\u001B[38;5;241m=\u001B[39m\u001B[38;5;28;01mNone\u001B[39;00m)\n\u001B[0;32m    413\u001B[0m \u001B[38;5;28;01mif\u001B[39;00m attr \u001B[38;5;129;01min\u001B[39;00m __expired_attributes__:\n\u001B[1;32m--> 414\u001B[0m     \u001B[38;5;28;01mraise\u001B[39;00m \u001B[38;5;167;01mAttributeError\u001B[39;00m(\n\u001B[0;32m    415\u001B[0m         \u001B[38;5;124mf\u001B[39m\u001B[38;5;124m\"\u001B[39m\u001B[38;5;124m`np.\u001B[39m\u001B[38;5;132;01m{\u001B[39;00mattr\u001B[38;5;132;01m}\u001B[39;00m\u001B[38;5;124m` was removed in the NumPy 2.0 release. \u001B[39m\u001B[38;5;124m\"\u001B[39m\n\u001B[0;32m    416\u001B[0m         \u001B[38;5;124mf\u001B[39m\u001B[38;5;124m\"\u001B[39m\u001B[38;5;132;01m{\u001B[39;00m__expired_attributes__[attr]\u001B[38;5;132;01m}\u001B[39;00m\u001B[38;5;124m\"\u001B[39m,\n\u001B[0;32m    417\u001B[0m         name\u001B[38;5;241m=\u001B[39m\u001B[38;5;28;01mNone\u001B[39;00m\n\u001B[0;32m    418\u001B[0m     )\n\u001B[0;32m    420\u001B[0m \u001B[38;5;28;01mif\u001B[39;00m attr \u001B[38;5;241m==\u001B[39m \u001B[38;5;124m\"\u001B[39m\u001B[38;5;124mchararray\u001B[39m\u001B[38;5;124m\"\u001B[39m:\n\u001B[0;32m    421\u001B[0m     warnings\u001B[38;5;241m.\u001B[39mwarn(\n\u001B[0;32m    422\u001B[0m         \u001B[38;5;124m\"\u001B[39m\u001B[38;5;124m`np.chararray` is deprecated and will be removed from \u001B[39m\u001B[38;5;124m\"\u001B[39m\n\u001B[0;32m    423\u001B[0m         \u001B[38;5;124m\"\u001B[39m\u001B[38;5;124mthe main namespace in the future. Use an array with a string \u001B[39m\u001B[38;5;124m\"\u001B[39m\n\u001B[0;32m    424\u001B[0m         \u001B[38;5;124m\"\u001B[39m\u001B[38;5;124mor bytes dtype instead.\u001B[39m\u001B[38;5;124m\"\u001B[39m, \u001B[38;5;167;01mDeprecationWarning\u001B[39;00m, stacklevel\u001B[38;5;241m=\u001B[39m\u001B[38;5;241m2\u001B[39m)\n",
-      "\u001B[1;31mAttributeError\u001B[0m: `np.NaN` was removed in the NumPy 2.0 release. Use `np.nan` instead."
-     ]
-    }
-   ],
-   "execution_count": 3
-  },
-  {
-   "cell_type": "markdown",
-   "id": "c4075258-017c-4d62-b9e2-6d5a5002b63e",
-   "metadata": {},
-   "source": [
-    "The initialization will first import everything related to regionalized elementary flows (if regionalized_elementary_flows=True), thus creating two new databases: a regionalized biosphere3 and a regionalized version of ecoinvent, as well as importing the regionalized version of the IMPACT World+ LCIA methodology. <br> The created regionalized version of ecoinvent also accounts for the creation of new water technosphere flows to correct inconsistencies in ecoinvent processes using water technosphere flows. <br>\n",
-    "It will then use the ```wurst``` Python library to extract your ecoinvent database from brightway into a list of dictionnary format which tremendously speed up operations made to the database."
-   ]
-  },
-  {
-   "metadata": {},
-   "cell_type": "markdown",
-   "source": "## WIP: the rest of the notebook still requires adaptation to premise",
-   "id": "642a9e9599249776"
-  },
-  {
-   "cell_type": "markdown",
-   "id": "2a9ed3cb-d827-4eb8-847c-cd15df807f01",
-   "metadata": {},
-   "source": [
-    "Next, we extract and format the export data from the trade database"
-   ]
-  },
-  {
-   "cell_type": "code",
-   "execution_count": null,
-   "id": "f386fd5d-8073-4d0f-a96e-be9151cdbaf0",
-   "metadata": {},
-=======
    "source": [
     "ei_version = '3.10.1'\n",
     "year = '2020'"
    ],
    "id": "f430f9f48fdfd3f6",
->>>>>>> 55d8af13
    "outputs": [],
    "execution_count": 3
   },
